import os
import argparse
import pandas as pd
import numpy as np

import torch
import torch.nn as nn
import torch.nn.functional as F
import torch_geometric.transforms as T
from tqdm.auto import tqdm

from torch.autograd import Variable
from torch.utils.data import DataLoader

# custom dataloader
from GeoDataLoader.read_geograph import read_batch
from GeoDataLoader.geograph_sampler import GeoGraphLoader

from sklearn.metrics import accuracy_score, f1_score, confusion_matrix, precision_score, recall_score

from GraphModel.model import GraphDecoder
from GraphModel.utils import tab_printer

from dataset import CellTOSGDataset


def build_model(args, num_entity, device):
    model = GraphDecoder(model_name=args.model_name,
                        input_dim=args.train_input_dim, 
                        hidden_dim=args.train_hidden_dim, 
                        embedding_dim=args.train_embedding_dim, 
                        num_node=num_entity, 
                        num_head=args.train_num_head, 
                        device=device, 
                        num_class=args.num_class).to(device)
    return model


def write_best_model_info(path, max_test_acc_id, epoch_loss_list, epoch_acc_list, test_loss_list, test_acc_list):
    best_model_info = (
        f'\n-------------BEST TEST ACCURACY MODEL ID INFO: {max_test_acc_id} -------------\n'
        '--- TRAIN ---\n'
        f'BEST MODEL TRAIN LOSS: {epoch_loss_list[max_test_acc_id - 1]}\n'
        f'BEST MODEL TRAIN ACCURACY: {epoch_acc_list[max_test_acc_id - 1]}\n'
        '--- TEST ---\n'
        f'BEST MODEL TEST LOSS: {test_loss_list[max_test_acc_id - 1]}\n'
        f'BEST MODEL TEST ACCURACY: {test_acc_list[max_test_acc_id - 1]}\n'
    )
    with open(os.path.join(path, 'best_model_info.txt'), 'w') as file:
        file.write(best_model_info)


def train_model(train_dataset_loader, current_cell_num, model, device, args, learning_rate):
    optimizer = torch.optim.Adam(filter(lambda p : p.requires_grad, model.parameters()), lr=learning_rate, eps=1e-7, weight_decay=1e-20)
    batch_loss = 0
    for batch_idx, data in enumerate(train_dataset_loader):
        optimizer.zero_grad()
        x = Variable(data.x.float(), requires_grad=False).to(device)
        internal_edge_index = Variable(data.internal_edge_index, requires_grad=False).to(device)
        ppi_edge_index = Variable(data.edge_index, requires_grad=False).to(device)
        edge_index = Variable(data.all_edge_index, requires_grad=False).to(device)
        label = Variable(data.label, requires_grad=False).to(device)

        # import pdb; pdb.set_trace()
        # Use pretrained model to get the embedding
        output, ypred = model(x, edge_index, internal_edge_index, ppi_edge_index, current_cell_num)
        loss = model.loss(output, label)
        loss.backward()
        batch_loss += loss.item()
        print('Label: ', label)
        print('Prediction: ', ypred)
        batch_acc = accuracy_score(label.cpu().numpy(), ypred.cpu().numpy())
        nn.utils.clip_grad_norm_(model.parameters(), 2.0)
        optimizer.step()
        # # check pretrain model parameters
        # state_dict = pretrain_model.internal_encoder.state_dict()
        # print(state_dict['convs.1.lin.weight'])
        # print(model.embedding.weight.data)
    torch.cuda.empty_cache()
    return model, batch_loss, batch_acc, ypred


def test_model(test_dataset_loader, current_cell_num, model, device, args):
    batch_loss = 0
    all_ypred = np.zeros((1, 1))
    for batch_idx, data in enumerate(test_dataset_loader):
        x = Variable(data.x.float(), requires_grad=False).to(device)
        internal_edge_index = Variable(data.internal_edge_index, requires_grad=False).to(device)
        ppi_edge_index = Variable(data.edge_index, requires_grad=False).to(device)
        edge_index = Variable(data.all_edge_index, requires_grad=False).to(device)
        label = Variable(data.label, requires_grad=False).to(device)

        output, ypred = model(x, edge_index, internal_edge_index, ppi_edge_index, current_cell_num)
        loss = model.loss(output, label)
        batch_loss += loss.item()
        print('Label: ', label)
        print('Prediction: ', ypred)
        batch_acc = accuracy_score(label.cpu().numpy(), ypred.cpu().numpy())
        all_ypred = np.vstack((all_ypred, ypred.cpu().numpy().reshape(-1, 1)))
        all_ypred = np.delete(all_ypred, 0, axis=0)
    return model, batch_loss, batch_acc, all_ypred


def train(args, device):
    # Load data
    print('--- LOADING TRAINING FILES ... ---')
    dataset = CellTOSGDataset(
        root=args.root,
        categories=args.categories,
        name=args.name,
        label_type=args.label_type,
        seed=args.seed,
        ratio=args.sample_ratio,
        shuffle=True
    )

    # import pdb; pdb.set_trace()
    xAll = dataset.data 
    yAll = dataset.labels
    # Map yAll to 0-(number of unique values-1)
    unique_values = np.unique(yAll)
    print("Number of classes: ", len(unique_values))
    args.num_class = len(unique_values)
    value_to_index = {value: index for index, value in enumerate(unique_values)}
    yAll = np.vectorize(value_to_index.get)(yAll)
    all_edge_index = dataset.edge_index
    internal_edge_index = dataset.internal_edge_index
    ppi_edge_index = dataset.ppi_edge_index
    print(xAll.shape, yAll.shape)

    all_num_cell = xAll.shape[0]
    num_entity = xAll.shape[1]
    yAll = yAll.reshape(all_num_cell, -1)
    # split the data into training and testing with ratio of 0.9
    train_num_cell = int(all_num_cell*args.split_ratio)
    xTr = xAll[:train_num_cell]
    yTr = yAll[:train_num_cell]
    xTe = xAll[train_num_cell:]
    yTe = yAll[train_num_cell:]
    print(xTr.shape, yTr.shape, xTe.shape, yTe.shape)
    
    all_edge_index = torch.from_numpy(all_edge_index).long()
    internal_edge_index = torch.from_numpy(internal_edge_index).long()
    ppi_edge_index = torch.from_numpy(ppi_edge_index).long()

    # Build Pretrain Model
    num_feature = args.num_omic_feature

    # Train the model depends on the task
    model = build_model(args, num_entity, device)
    epoch_num = args.num_train_epoch
    learning_rate = args.train_lr
    train_batch_size = args.train_batch_size

    epoch_loss_list = []
    epoch_acc_list = []
    test_loss_list = []
    test_acc_list = []
    max_test_acc = 0
    max_test_acc_id = 0

    # Clean result previous epoch_i_pred files
    print(args.model_name)
    folder_name = 'epoch_' + str(epoch_num)
    path = './' + args.train_result_folder  + '/' + args.name + '/' + args.model_name + '/%s' % (folder_name)
    unit = 1
    # Ensure the parent directories exist
    os.makedirs('./' + args.train_result_folder  + '/' + args.name + '/' + args.model_name, exist_ok=True)
    while os.path.exists(path):
        path = './' + args.train_result_folder  + '/' + args.name + '/' + args.model_name + '/%s_%d' % (folder_name, unit)
        unit += 1
    os.mkdir(path)

    for i in range(1, epoch_num + 1):
        for _ in range(5):
            print('-------------------------- EPOCH ' + str(i) + ' START --------------------------')
        model.train()
        epoch_ypred = np.zeros((1, 1))
        upper_index = 0
        batch_loss_list = []
        for index in range(0, train_num_cell, train_batch_size):
            if (index + train_batch_size) < train_num_cell:
                upper_index = index + train_batch_size
            else:
                upper_index = train_num_cell
            geo_train_datalist = read_batch(index, upper_index, xTr, yTr, num_feature, num_entity, all_edge_index, internal_edge_index, ppi_edge_index)
            train_dataset_loader = GeoGraphLoader.load_graph(geo_train_datalist, args.train_batch_size, args.train_num_workers)
            current_cell_num = upper_index - index # current batch size
            model, batch_loss, batch_acc, batch_ypred = train_model(train_dataset_loader, current_cell_num, model, device, args, learning_rate)
            print('BATCH LOSS: ', batch_loss)
            print('BATCH ACCURACY: ', batch_acc)
            batch_loss_list.append(batch_loss)
            # PRESERVE PREDICTION OF BATCH TRAINING DATA
            batch_ypred = (Variable(batch_ypred).data).cpu().numpy().reshape(-1, 1)
            epoch_ypred = np.vstack((epoch_ypred, batch_ypred))
        epoch_loss = np.mean(batch_loss_list)
        print('TRAIN EPOCH ' + str(i) + ' LOSS: ', epoch_loss)
        epoch_loss_list.append(epoch_loss)
        epoch_ypred = np.delete(epoch_ypred, 0, axis = 0)
        # print('ITERATION NUMBER UNTIL NOW: ' + str(iteration_num))
        # Preserve acc corr for every epoch
        score_lists = list(yTr)
        score_list = [item for elem in score_lists for item in elem]
        epoch_ypred_lists = list(epoch_ypred)
        epoch_ypred_list = [item for elem in epoch_ypred_lists for item in elem]
        train_dict = {'label': score_list, 'prediction': epoch_ypred_list}
        tmp_training_input_df = pd.DataFrame(train_dict)
        # Calculating metrics
        accuracy = accuracy_score(tmp_training_input_df['label'], tmp_training_input_df['prediction'])
        tmp_training_input_df.to_csv(path + '/TrainingPred_' + str(i) + '.txt', index=False, header=True)
        epoch_acc_list.append(accuracy)

        conf_matrix = confusion_matrix(tmp_training_input_df['label'], tmp_training_input_df['prediction'])
        print('EPOCH ' + str(i) + ' TRAINING ACCURACY: ', accuracy)
        print('EPOCH ' + str(i) + ' TRAINING CONFUSION MATRIX: ', conf_matrix)

        print('\n-------------EPOCH TRAINING ACCURACY LIST: -------------')
        print(epoch_acc_list)
        print('\n-------------EPOCH TRAINING LOSS LIST: -------------')
        print(epoch_loss_list)

        # # # Test model on test dataset
        test_acc, test_loss, tmp_test_input_df = test(args, model, xTe, yTe, all_edge_index, internal_edge_index, ppi_edge_index, device, i)
        test_acc_list.append(test_acc)
        test_loss_list.append(test_loss)
        tmp_test_input_df.to_csv(path + '/TestPred' + str(i) + '.txt', index=False, header=True)
        print('\n-------------EPOCH TEST ACCURACY LIST: -------------')
        print(test_acc_list)
        print('\n-------------EPOCH TEST MSE LOSS LIST: -------------')
        print(test_loss_list)
        # SAVE BEST TEST MODEL
        if test_acc >= max_test_acc:
            max_test_acc = test_acc
            max_test_acc_id = i
            # torch.save(model.state_dict(), path + '/best_train_model'+ str(i) +'.pt')
            torch.save(model.state_dict(), path + '/best_train_model.pt')
            tmp_training_input_df.to_csv(path + '/BestTrainingPred.txt', index=False, header=True)
            tmp_test_input_df.to_csv(path + '/BestTestPred.txt', index=False, header=True)
            write_best_model_info(path, max_test_acc_id, epoch_loss_list, epoch_acc_list, test_loss_list, test_acc_list)
        print('\n-------------BEST TEST ACCURACY MODEL ID INFO:' + str(max_test_acc_id) + '-------------')
        print('--- TRAIN ---')
        print('BEST MODEL TRAIN LOSS: ', epoch_loss_list[max_test_acc_id - 1])
        print('BEST MODEL TRAIN ACCURACY: ', epoch_acc_list[max_test_acc_id - 1])
        print('--- TEST ---')
        print('BEST MODEL TEST LOSS: ', test_loss_list[max_test_acc_id - 1])
        print('BEST MODEL TEST ACCURACY: ', test_acc_list[max_test_acc_id - 1])


def test(args, model, xTe, yTe, all_edge_index, internal_edge_index, ppi_edge_index, device, i):
    for _ in range(5):
        print('-------------------------- TEST START --------------------------')

    print('--- LOADING TESTING FILES ... ---')
    print('xTe: ', xTe.shape)
    print('yTe: ', yTe.shape)
    test_num_cell = xTe.shape[0]
    num_entity = xTe.shape[1]
    num_feature = args.num_omic_feature

    # Build Pretrain Model
    num_feature = args.num_omic_feature
    test_batch_size = args.train_batch_size
    
    # Run test model
    model.eval()
    all_ypred = np.zeros((1, 1))
    upper_index = 0
    batch_loss_list = []
    for index in range(0, test_num_cell, test_batch_size):
        if (index + test_batch_size) < test_num_cell:
            upper_index = index + test_batch_size
        else:
            upper_index = test_num_cell
        geo_datalist = read_batch(index, upper_index, xTe, yTe, num_feature, num_entity, all_edge_index, internal_edge_index, ppi_edge_index)
        test_dataset_loader = GeoGraphLoader.load_graph(geo_datalist, args.train_batch_size, args.train_num_workers)
        print('TEST MODEL...')
        current_cell_num = upper_index - index # current batch size
        model, batch_loss, batch_acc, batch_ypred = test_model(test_dataset_loader, current_cell_num, model, device, args)
        print('BATCH LOSS: ', batch_loss)
        batch_loss_list.append(batch_loss)
        print('BATCH ACCURACY: ', batch_acc)
        # PRESERVE PREDICTION OF BATCH TEST DATA
        batch_ypred = batch_ypred.reshape(-1, 1)
        all_ypred = np.vstack((all_ypred, batch_ypred))
    test_loss = np.mean(batch_loss_list)
    print('EPOCH ' + str(i) + ' TEST LOSS: ', test_loss)
    # Preserve accuracy for every epoch
    all_ypred = np.delete(all_ypred, 0, axis=0)
    all_ypred_lists = list(all_ypred)
    all_ypred_list = [item for elem in all_ypred_lists for item in elem]
    score_lists = list(yTe)
    score_list = [item for elem in score_lists for item in elem]
    test_dict = {'label': score_list, 'prediction': all_ypred_list}
    # import pdb; pdb.set_trace()
    tmp_test_input_df = pd.DataFrame(test_dict)
    # Calculating metrics
    accuracy = accuracy_score(tmp_test_input_df['label'], tmp_test_input_df['prediction'])
    conf_matrix = confusion_matrix(tmp_test_input_df['label'], tmp_test_input_df['prediction'])
    print('EPOCH ' + str(i) + ' TEST ACCURACY: ', accuracy)
    print('EPOCH ' + str(i) + ' TEST CONFUSION MATRIX: ', conf_matrix)
    test_acc = accuracy
    return test_acc, test_loss, tmp_test_input_df


def arg_parse():
    parser = argparse.ArgumentParser()

    # dataset loading parameters
    parser.add_argument('--seed', type=int, default=2025, help='Random seed for model and dataset. (default: 2025)')
    parser.add_argument('--root', nargs='?', default='./CellTOSG_dataset', help='Root directory for dataset. (default: ./CellTOSG_dataset)')
    parser.add_argument('--categories', nargs='?', default='get_organ_disease', help='Categories for dataset. (default: get_organ_disease)')
    # parser.add_argument('--name', nargs='?', default='brain-AD', help='Name for dataset. (default: brain-AD)')
    # parser.add_argument('--name', nargs='?', default='bone_marrow-acute_myeloid_leukemia', help='Name for dataset.')
    # parser.add_argument('--name', nargs='?', default='lung-SCLC', help='Name for dataset.')
    parser.add_argument('--name', nargs='?', default='kidney-RCC', help='Name for dataset.')
<<<<<<< HEAD
    parser.add_argument('--label_type', nargs='?', default='status', help='Label type for dataset. (default: status)')
=======
    parser.add_argument('--label_type', nargs='?', default='ct', help='Label type for dataset. (default: status)')
>>>>>>> 1e9d65e5
    parser.add_argument('--shuffle', type=bool, default=True, help='Whether to shuffle dataset. (default: True)')
    parser.add_argument('--sample_ratio', type=float, default=0.1, help='Sample ratio for dataset. (default: 0.03)')
    parser.add_argument('--split_ratio', type=float, default=0.9, help='Split ratio for dataset. (default: 0.9)')
    parser.add_argument('--train_text', type=bool, default=False, help='Whether to train text embeddings. (default: False)')
    parser.add_argument('--train_bio', type=bool, default=False, help='Whether to train bio-sequence embeddings. (default: False)')
    
    # Training arguments
    parser.add_argument('--device', type=int, default=0, help='Device to use for training (default: 0)')
    parser.add_argument('--num_train_epoch', type=int, default=5, help='Number of training epochs (default: 5)')
    parser.add_argument('--train_batch_size', type=int, default=2, help='Training batch size (default: 2)')
    parser.add_argument('--train_lr', type=float, default=0.001, help='Learning rate for training (default: 0.001)')

    parser.add_argument('--num_omic_feature', type=int, default=1, help='Number of omic features (default: 1)')
    parser.add_argument('--num_class', type=int, default=13, help='Number of classes (default: 13)')
    parser.add_argument('--train_input_dim', type=int, default=1, help='Input dimension for training (default: 1)')
    parser.add_argument('--train_hidden_dim', type=int, default=8, help='Hidden dimension for training (default: 8)')
    parser.add_argument('--train_embedding_dim', type=int, default=8, help='Embedding dimension for training (default: 8)')
    parser.add_argument('--train_num_head', type=int, default=2, help='Number of heads in the model (default: 2)')
    parser.add_argument('--train_num_workers', type=int, default=0, help='Number of workers for data loading (default: 0)')
    
    parser.add_argument('--train_result_folder', nargs='?', default='Results', help='Path to save training results. (default: Results)')
    parser.add_argument('--model_name', nargs='?', default='gcn', help='Model name. (default: gcn)')

    return parser.parse_args()


if __name__ == "__main__":
    # Set arguments and print
    args = arg_parse()
    print(tab_printer(args))
    # Check device
    if args.device < 0:
        device = 'cpu'
    else:
        device = f'cuda:{args.device}' if torch.cuda.is_available() else 'cpu'

    torch.cuda.empty_cache()
    # Train the model
    train(args, device)<|MERGE_RESOLUTION|>--- conflicted
+++ resolved
@@ -313,11 +313,8 @@
     # parser.add_argument('--name', nargs='?', default='bone_marrow-acute_myeloid_leukemia', help='Name for dataset.')
     # parser.add_argument('--name', nargs='?', default='lung-SCLC', help='Name for dataset.')
     parser.add_argument('--name', nargs='?', default='kidney-RCC', help='Name for dataset.')
-<<<<<<< HEAD
-    parser.add_argument('--label_type', nargs='?', default='status', help='Label type for dataset. (default: status)')
-=======
+    # parser.add_argument('--label_type', nargs='?', default='status', help='Label type for dataset. (default: status)')
     parser.add_argument('--label_type', nargs='?', default='ct', help='Label type for dataset. (default: status)')
->>>>>>> 1e9d65e5
     parser.add_argument('--shuffle', type=bool, default=True, help='Whether to shuffle dataset. (default: True)')
     parser.add_argument('--sample_ratio', type=float, default=0.1, help='Sample ratio for dataset. (default: 0.03)')
     parser.add_argument('--split_ratio', type=float, default=0.9, help='Split ratio for dataset. (default: 0.9)')
